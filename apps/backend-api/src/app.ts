import { join, dirname } from 'node:path';
import { fileURLToPath } from 'node:url';

import AutoLoad from '@fastify/autoload';
import type { AutoloadPluginOptions } from '@fastify/autoload';
import type { FastifyPluginAsync, FastifyServerOptions } from 'fastify';

import envPlugin from './plugins/env.js';
<<<<<<< HEAD
import corsPlugin from './plugins/cors.js';
import rateLimitPlugin from './plugins/rate-limit.js';
import jwtPlugin from './plugins/jwt.js';
=======
import fastifyJwt from '@fastify/jwt';
import rateLimitPlugin from './plugins/rate-limit.js';
>>>>>>> 6f8e15d0
import openaiService from './services/openai.js';
import authenticatePlugin from './plugins/authenticate.js';

const __filename = fileURLToPath(import.meta.url);
const __dirname = dirname(__filename);

export interface AppOptions
  extends FastifyServerOptions,
    Partial<AutoloadPluginOptions> {}
// Pass --options via CLI arguments in command to enable these options.
const options: AppOptions = {};

const app: FastifyPluginAsync<AppOptions> = async (
  fastify,
  opts
): Promise<void> => {
  // Register env plugin first
  await fastify.register(envPlugin);

  // Register CORS plugin after env (it depends on ALLOWED_ORIGIN from env)
  await fastify.register(corsPlugin);

  // Register rate limit plugin after env (it depends on RATE_LIMIT_* from env)
  await fastify.register(rateLimitPlugin);

  // Register JWT plugin after env (it depends on JWT_SECRET from env)
  await fastify.register(fastifyJwt, {
    secret: fastify.config?.JWT_SECRET || 'development-secret',
    sign: {
      algorithm: 'HS256',
      expiresIn: '15m',
      iss: 'airbolt-api', // Issuer claim for token validation
    },
    verify: {
      allowedIss: 'airbolt-api', // Only accept tokens from our API
    },
  });

  // Register authenticate plugin after JWT
  await fastify.register(authenticatePlugin);

  // Register rate limit plugin after env (it depends on RATE_LIMIT_* from env)
  await fastify.register(rateLimitPlugin);

  // Register OpenAI service after env (it depends on OPENAI_API_KEY from env)
  await fastify.register(openaiService);

  // Place here your custom code!

  // Do not touch the following lines

  // This loads all plugins defined in plugins
  // those should be support plugins that are reused
  // through your application
  void fastify.register(AutoLoad, {
    dir: join(__dirname, 'plugins'),
<<<<<<< HEAD
    ignorePattern: /.*(env|jwt|cors|rate-limit)\.(ts|js)$/,
=======
    ignorePattern: /.*(env|rate-limit|authenticate)\.(ts|js)$/,
>>>>>>> 6f8e15d0
    options: opts,
  });

  // This loads all plugins defined in routes
  // define your routes in one of these
  void fastify.register(AutoLoad, {
    dir: join(__dirname, 'routes'),
    options: opts,
  });
};

export default app;
export { app, options };<|MERGE_RESOLUTION|>--- conflicted
+++ resolved
@@ -6,14 +6,9 @@
 import type { FastifyPluginAsync, FastifyServerOptions } from 'fastify';
 
 import envPlugin from './plugins/env.js';
-<<<<<<< HEAD
 import corsPlugin from './plugins/cors.js';
 import rateLimitPlugin from './plugins/rate-limit.js';
-import jwtPlugin from './plugins/jwt.js';
-=======
 import fastifyJwt from '@fastify/jwt';
-import rateLimitPlugin from './plugins/rate-limit.js';
->>>>>>> 6f8e15d0
 import openaiService from './services/openai.js';
 import authenticatePlugin from './plugins/authenticate.js';
 
@@ -55,9 +50,6 @@
   // Register authenticate plugin after JWT
   await fastify.register(authenticatePlugin);
 
-  // Register rate limit plugin after env (it depends on RATE_LIMIT_* from env)
-  await fastify.register(rateLimitPlugin);
-
   // Register OpenAI service after env (it depends on OPENAI_API_KEY from env)
   await fastify.register(openaiService);
 
@@ -70,11 +62,7 @@
   // through your application
   void fastify.register(AutoLoad, {
     dir: join(__dirname, 'plugins'),
-<<<<<<< HEAD
-    ignorePattern: /.*(env|jwt|cors|rate-limit)\.(ts|js)$/,
-=======
-    ignorePattern: /.*(env|rate-limit|authenticate)\.(ts|js)$/,
->>>>>>> 6f8e15d0
+    ignorePattern: /.*(env|cors|rate-limit|authenticate)\.(ts|js)$/,
     options: opts,
   });
 
